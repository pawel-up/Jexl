/*
 * Jexl
 * Copyright (c) 2017 Tom Shawver
 */

'use strict'

const numericRegex = /^-?(?:(?:[0-9]*\.[0-9]+)|[0-9]+)$/
const identRegex = /^[a-zA-Z_\$][a-zA-Z0-9_\$]*$/
const escEscRegex = /\\\\/
const preOpRegexElems = [
  // Strings
  "'(?:(?:\\\\')?[^'])*'",
  '"(?:(?:\\\\")?[^"])*"',
  // Whitespace
  '\\s+',
  // Booleans
  '\\btrue\\b',
  '\\bfalse\\b'
]
const postOpRegexElems = [
  // Identifiers
  '\\b[a-zA-Z_\\$][a-zA-Z0-9_\\$]*\\b',
  // Numerics (without negative symbol)
  '(?:(?:[0-9]*\\.[0-9]+)|[0-9]+)'
]
const minusNegatesAfter = ['binaryOp', 'unaryOp', 'openParen', 'openBracket',
  'question', 'colon']

/**
 * Lexer is a collection of stateless, statically-accessed functions for the
 * lexical parsing of a Jexl string.  Its responsibility is to identify the
 * "parts of speech" of a Jexl expression, and tokenize and label each, but
 * to do only the most minimal syntax checking; the only errors the Lexer
 * should be concerned with are if it's unable to identify the utility of
 * any of its tokens.  Errors stemming from these tokens not being in a
 * sensible configuration should be left for the Parser to handle.
 * @type {{}}
 */
class Lexer {
  constructor(grammar) {
    this._grammar = grammar
  }

  /**
   * Splits a Jexl expression string into an array of expression elements.
   * @param {string} str A Jexl expression string
   * @returns {Array<string>} An array of substrings defining the functional
   *      elements of the expression.
   */
  getElements(str) {
    const regex = this._getSplitRegex()
    return str.split(regex).filter((elem) => {
      // Remove empty strings
      return elem
    })
  }

  /**
   * Converts an array of expression elements into an array of tokens.  Note that
   * the resulting array may not equal the element array in length, as any
   * elements that consist only of whitespace get appended to the previous
   * token's "raw" property.  For the structure of a token object, please see
   * {@link Lexer#tokenize}.
   * @param {Array<string>} elements An array of Jexl expression elements to be
   *      converted to tokens
   * @returns {Array<{type, value, raw}>} an array of token objects.
   */
  getTokens(elements) {
    const tokens = []
    let negate = false
    for (let i = 0; i < elements.length; i++) {
      if (this._isWhitespace(elements[i])) {
        if (tokens.length) {
          tokens[tokens.length - 1].raw += elements[i]
        }
      } else if (elements[i] === '-' && this._isNegative(tokens)) {
        negate = true
      } else {
        if (negate) {
          elements[i] = '-' + elements[i]
          negate = false
        }
        tokens.push(this._createToken(elements[i]))
      }
    }
    // Catch a - at the end of the string. Let the parser handle that issue.
    if (negate) {
      tokens.push(this._createToken('-'))
    }
    return tokens
  }

  /**
   * Converts a Jexl string into an array of tokens.  Each token is an object
   * in the following format:
   *
   *     {
   *         type: <string>,
   *         [name]: <string>,
   *         value: <boolean|number|string>,
   *         raw: <string>
   *     }
   *
   * Type is one of the following:
   *
   *      literal, identifier, binaryOp, unaryOp
   *
   * OR, if the token is a control character its type is the name of the element
   * defined in the Grammar.
   *
   * Name appears only if the token is a control string found in
   * {@link grammar#elements}, and is set to the name of the element.
   *
   * Value is the value of the token in the correct type (boolean or numeric as
   * appropriate). Raw is the string representation of this value taken directly
   * from the expression string, including any trailing spaces.
   * @param {string} str The Jexl string to be tokenized
   * @returns {Array<{type, value, raw}>} an array of token objects.
   * @throws {Error} if the provided string contains an invalid token.
   */
  tokenize(str) {
    const elements = this.getElements(str)
    return this.getTokens(elements)
  }

  /**
   * Creates a new token object from an element of a Jexl string. See
   * {@link Lexer#tokenize} for a description of the token object.
   * @param {string} element The element from which a token should be made
   * @returns {{value: number|boolean|string, [name]: string, type: string,
   *      raw: string}} a token object describing the provided element.
   * @throws {Error} if the provided string is not a valid expression element.
   * @private
   */
  _createToken(element) {
    const token = {
      type: 'literal',
      value: element,
      raw: element
    }
    if (element[0] === '"' || element[0] === "'") {
      token.value = this._unquote(element)
    } else if (element.match(numericRegex)) {
      token.value = parseFloat(element)
    } else if (element === 'true' || element === 'false') {
      token.value = element === 'true'
    } else if (this._grammar[element]) {
      token.type = this._grammar[element].type
    } else if (element.match(identRegex)) {
      token.type = 'identifier'
    } else {
      throw new Error(`Invalid expression token: ${element}`)
    }
    return token
  }

  /**
   * Escapes a string so that it can be treated as a string literal within a
   * regular expression.
   * @param {string} str The string to be escaped
   * @returns {string} the RegExp-escaped string.
   * @see https://developer.mozilla.org/en/docs/Web/JavaScript/Guide/Regular_Expressions
   * @private
   */
  _escapeRegExp(str) {
    str = str.replace(/[.*+?^${}()|[\]\\]/g, '\\$&')
    if (str.match(identRegex)) {
      str = '\\b' + str + '\\b'
    }
    return str
  }

  /**
   * Gets a RegEx object appropriate for splitting a Jexl string into its core
   * elements.
   * @returns {RegExp} An element-splitting RegExp object
   * @private
   */
  _getSplitRegex() {
    if (!this._splitRegex) {
      // Sort by most characters to least, then regex escape each
      const elemArray = Object.keys(this._grammar)
        .sort((a, b) => {
          return b.length - a.length
        }).map((elem) => {
          return this._escapeRegExp(elem)
        }, this)
      this._splitRegex = new RegExp('(' + [
        preOpRegexElems.join('|'),
        elemArray.join('|'),
        postOpRegexElems.join('|')
      ].join('|') + ')')
    }
    return this._splitRegex
  }

  /**
   * Determines whether the addition of a '-' token should be interpreted as a
   * negative symbol for an upcoming number, given an array of tokens already
   * processed.
   * @param {Array<Object>} tokens An array of tokens already processed
   * @returns {boolean} true if adding a '-' should be considered a negative
   *      symbol; false otherwise
   * @private
   */
  _isNegative(tokens) {
    if (!tokens.length) return true
    return minusNegatesAfter.some((type) => {
      return type === tokens[tokens.length - 1].type
    })
  }

<<<<<<< HEAD
/**
 * A utility function to determine if a string consists of only space
 * characters.
 * @param {string} str A string to be tested
 * @returns {boolean} true if the string is empty or consists of only whitespace;
 *      false otherwise.
 * @private
 */
var _whitespaceRegex = /^\s*$/;
Lexer.prototype._isWhitespace = function(str) {
	return _whitespaceRegex.test(str);
};
=======
  /**
   * A utility function to determine if a string consists of only space
   * characters.
   * @param {string} str A string to be tested
   * @returns {boolean} true if the string is empty or consists of only spaces;
   *      false otherwise.
   * @private
   */
  _isWhitespace(str) {
    for (let i = 0; i < str.length; i++) {
      if (str[i] !== ' ') return false
    }
    return true
  }
>>>>>>> b2d2bf37

  /**
   * Removes the beginning and trailing quotes from a string, unescapes any
   * escaped quotes on its interior, and unescapes any escaped escape characters.
   * Note that this function is not defensive; it assumes that the provided
   * string is not empty, and that its first and last characters are actually
   * quotes.
   * @param {string} str A string whose first and last characters are quotes
   * @returns {string} a string with the surrounding quotes stripped and escapes
   *      properly processed.
   * @private
   */
  _unquote(str) {
    const quote = str[0]
    const escQuoteRegex = new RegExp('\\\\' + quote, 'g')
    return str.substr(1, str.length - 2)
      .replace(escQuoteRegex, quote)
      .replace(escEscRegex, '\\')
  }
}

module.exports = Lexer<|MERGE_RESOLUTION|>--- conflicted
+++ resolved
@@ -1,6 +1,6 @@
 /*
  * Jexl
- * Copyright (c) 2017 Tom Shawver
+ * Copyright 2019 Tom Shawver
  */
 
 'use strict'
@@ -211,20 +211,6 @@
     })
   }
 
-<<<<<<< HEAD
-/**
- * A utility function to determine if a string consists of only space
- * characters.
- * @param {string} str A string to be tested
- * @returns {boolean} true if the string is empty or consists of only whitespace;
- *      false otherwise.
- * @private
- */
-var _whitespaceRegex = /^\s*$/;
-Lexer.prototype._isWhitespace = function(str) {
-	return _whitespaceRegex.test(str);
-};
-=======
   /**
    * A utility function to determine if a string consists of only space
    * characters.
@@ -239,7 +225,6 @@
     }
     return true
   }
->>>>>>> b2d2bf37
 
   /**
    * Removes the beginning and trailing quotes from a string, unescapes any
